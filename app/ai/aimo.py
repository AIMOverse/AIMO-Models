--- conflicted
+++ resolved
@@ -118,18 +118,10 @@
                 return result["choices"][0]["message"]["content"]
 
     async def get_response_stream(self, messages: List[Message], temperature: float = 1.32, max_new_tokens: int = 500):
-<<<<<<< HEAD
         """Generate streaming response with empty chunk filtering"""
         api_messages = self.get_constructed_api_messages(messages.copy())
         
-=======
-        """
-        Generate response asynchronously using LLM API with streaming
-        """
-        # Construct API messages
-        api_messages = self.get_constructed_api_messages(messages)
-
->>>>>>> 1ea4dd18
+
         data = {
             "messages": api_messages,
             "model": "meta-llama/Llama-3.3-70B-Instruct",
@@ -138,8 +130,7 @@
             "top_p": 0.9,
             "stream": True
         }
-
-<<<<<<< HEAD
+        
         async with aiohttp.ClientSession() as session:
             async with session.post(self.url, headers=self.headers, json=data) as response:
                 if response.status != 200:
@@ -214,25 +205,6 @@
         }
         yield f"data: {json.dumps(event)}\n\n"
         yield "data: [DONE]\n\n"
-=======
-        # Send asynchronous API request
-        async with aiohttp.ClientSession() as session:
-            async with session.post(self.url, headers=self.headers, json=data) as response:
-                # Check if the response is successful
-                if response.status != 200:
-                    raise AIMOException(f"Failed to get response from LLM API: {response.status}")
-                async for line in response.content:
-                    # Decode the response line
-                    data = decode_response(line)
-                    # Check if the data is valid
-                    if not data:
-                        continue
-                    # Get the response content
-                    content = data["choices"][0]["delta"].get("content", "")
-                    if content:
-                        yield b'data: ' + json.dumps(
-                            Message(content=content, role="assistant").model_dump_json()).encode('utf-8') + b'\n\n'
->>>>>>> 1ea4dd18
 
     # LLM API system prompt
     @property
