import os
import socket
from dataclasses import field
from typing import Literal, List

from dotenv import load_dotenv
from pydantic_settings import BaseSettings

"""
Author: Jack Pan, Wesley Xu
Date: 2025-7-10
Description:
    This file is for settings of the application
"""

# load .env file
load_dotenv()


class Settings(BaseSettings):
    version: str = "1.0.0"  # Version of the API
    BASE_URL: str = f"/api/v{version}"  # Path to the base API
    ENVIRONMENT: Literal[
        "local", "staging", "production"] = "production" if "ai-model-service" in socket.gethostname() else "local"  # Environment of the application

    BACKEND_CORS_ORIGINS: List[str] = field(default_factory=lambda: ["*"])  # Allowed origins for CORS

    PROJECT_NAME: str = "AIMO-Models"  # Title on generated documentation

    # LLM API KEY
    REDPILL_API_KEY: str = os.environ.get("REDPILL_API_KEY")

    # JWT Secret Key
    SECRET_KEY: str = os.environ.get("SECRET_KEY")

    # PRIVY BASE AND KEY for JWT
    PRIVY_API_KEY: str = os.environ.get("PRIVY_API_KEY")
    PRIVY_API_BASE:str = os.environ.get("PRIVY_API_BASE")

    # Listmonk Settings
    LISTMONK_API_URL: str = os.environ.get("LISTMONK_API_URL")
    LISTMONK_API_KEY: str = os.environ.get("LISTMONK_API_KEY")
    LISTMONK_USERNAME: str = os.environ.get("LISTMONK_USERNAME")
    LISTMONK_PASSWORD: str = os.environ.get("LISTMONK_PASSWORD")
    DEFAULT_SENDER_EMAIL: str = os.environ.get("DEFAULT_SENDER_EMAIL")
    DEFAULT_SENDER_NAME: str = os.environ.get("DEFAULT_SENDER_NAME")
    LISTMONK_INVITATION_TEMPLATE_ID: int = int(os.environ.get("LISTMONK_INVITATION_TEMPLATE_ID"))
    
    # Email Settings
    EMAIL_LOGIN_EXPIRE_TIME: int = 30  # minutes

    # JWT Expire Time
    ACCESS_TOKEN_EXPIRE_TIME: int = 3  # days

    # Invitation Code Expire Time
    INVITATION_CODE_EXPIRE_TIME: int = 7  # days
    BOUND_INVITATION_CODE_EXPIRE_TIME: int = 365  # days

    # Authentication Excludes Paths
    AUTH_EXCLUDE_PATHS: List[str] = field(
        default_factory=lambda: ["/auth/check-invitation-code",
<<<<<<< HEAD
                                 "/auth/wallet-verify",
                                 "/auth/bind-invitation-code",
=======
                                 "/auth/email-login",
>>>>>>> e0919836
                                 "/invitation-code/generate-invitation-code",
                                 "/invitation-code/get-available-invitation-codes"])

    # Admin API Key
    ADMIN_API_KEY: str = os.environ.get("ADMIN_API_KEY")

    # Database URL
    DATABASE_URL: str = os.environ.get("DATABASE_URL")


settings = Settings()<|MERGE_RESOLUTION|>--- conflicted
+++ resolved
@@ -59,12 +59,9 @@
     # Authentication Excludes Paths
     AUTH_EXCLUDE_PATHS: List[str] = field(
         default_factory=lambda: ["/auth/check-invitation-code",
-<<<<<<< HEAD
                                  "/auth/wallet-verify",
                                  "/auth/bind-invitation-code",
-=======
                                  "/auth/email-login",
->>>>>>> e0919836
                                  "/invitation-code/generate-invitation-code",
                                  "/invitation-code/get-available-invitation-codes"])
 
